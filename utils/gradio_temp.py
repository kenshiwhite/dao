--- conflicted
+++ resolved
@@ -15,8 +15,7 @@
     if user_id is None:
         raise gr.Error("🔒 Please log in to view recent queries.")
     rows = db.get_recent_queries(user_id=user_id)
-    return "\n".join([f"{row[2]} | {row[0]} | {row[1]}" for row in rows]) if rows else "No recent queries."
-
+    return "\n".join([f"{row[3]} | {row[0]} | {row[1]}" for row in rows]) if rows else "No recent queries."
 
 def load_recent_classifications(user_id, username):
     if user_id is None:
@@ -31,13 +30,8 @@
         )
     return "\n".join(formatted)
 
-def load_top_queries():
-    rows = db.get_top_queries(limit=3)
-    if not rows:
-        return "No popular queries."
-    return "\n".join([f"{query} — {count} times" for query, count in rows])
-
-
+
+# Helper to plot classification results
 def create_classification_plot(probs, class_names):
     fig, ax = plt.subplots(figsize=(10, 5))
     y_pos = np.arange(len(probs))
@@ -50,11 +44,8 @@
     plt.tight_layout()
     return fig
 
-<<<<<<< HEAD
+
 # Register new user
-=======
-
->>>>>>> ab84c86a
 def register_user(username, password):
     if not username or not password:
         return "❌ Username and password cannot be empty."
@@ -66,113 +57,86 @@
             return f"⚠️ Username '{username}' is already taken."
         return f"❌ Registration failed: {str(e)}"
 
-<<<<<<< HEAD
+
 # Login user
-=======
-
->>>>>>> ab84c86a
 def login_user(username, password):
     user_id, role = db.authenticate_user(username, password)
     if user_id is None:
-        return (
-            gr.update(visible=False),
-            gr.update(visible=False),
-            gr.update(visible=False),
-            "❌ Invalid credentials.",
-            None,
-            None,
-            None
-        )
-
-    is_admin = role == "admin"
-    return (
-        gr.update(visible=True),       # search_section
-        gr.update(visible=True),       # classify_section
-        gr.update(visible=is_admin),   # admin_section
-        f"✅ Welcome, {username}!",
-        user_id,
-        username,
-        password  # now returning password_state
-    )
-
-<<<<<<< HEAD
+        return gr.update(visible=False), gr.update(visible=False), "❌ Invalid credentials.", None, None
+    return gr.update(visible=True), gr.update(visible=True), f"✅ Welcome, {username}!", user_id, username
+
+
 # Classification function
-=======
-
->>>>>>> ab84c86a
 def classify_image(image, user_id, username, class_names=None):
     if user_id is None:
         raise gr.Error("🔒 Please log in to classify images.")
     if image is None:
         raise gr.Error("🖼️ Please upload an image.")
+
     probs, classes = backend.classify_image(image, class_names)
-<<<<<<< HEAD
     similarity_map = backend.get_similarity_map(image)
-=======
->>>>>>> ab84c86a
+    # Format probabilities as percentage strings
     results_text = "\n".join([f"{cls}: {prob * 100:.2f}%" for cls, prob in zip(classes, probs)])
+
     db.save_query("Image Classification", "image_classification.png", user_id)
     return results_text
 
-<<<<<<< HEAD
+
+
 # Search function
-=======
-
->>>>>>> ab84c86a
 def search_images_wrapper(query, query_image, top_k, user_id, username):
     return asyncio.run(search_images(query, query_image, top_k, user_id, username))
+
 
 async def search_images(query, query_image, top_k, user_id, username):
     if user_id is None:
         raise gr.Error("🔒 Please log in to perform search.")
     if not query and query_image is None:
         raise gr.Error("Please provide either a text query or an image.")
+
     results = await backend.search_images(query=query, query_image=query_image, top_k=top_k)
     images_with_labels = []
+
     for img_tensor, score in results:
         pil_img = backend.tensor_to_pil(img_tensor)
         label = f"Similarity: {score:.2f}"
-        backend.get_similarity_map(pil_img)  # not returned, but can be used later
+        similarity_map = backend.get_similarity_map(pil_img)
         images_with_labels.append((pil_img, label))
+
     db.save_query(query if query else "Image Search", "search_image.png", user_id)
     return images_with_labels
 
-<<<<<<< HEAD
+
 # Suggest dropdown
 def suggest_queries():
     recent = db.get_recent_queries(limit=5)
-    return gr.Dropdown.update(choices=[q[0] for q in recent], visible=True) if recent else gr.Dropdown.update(visible=False)
-=======
-
-def suggest_queries():
-    recent = db.get_recent_queries(limit=5)
-    return gr.Dropdown.update(choices=[q[0] for q in recent], visible=True) if recent else gr.Dropdown.update(visible=False)
-
->>>>>>> ab84c86a
+    return gr.Dropdown.update(choices=[q[0] for q in recent], visible=True) if recent else gr.Dropdown.update(
+        visible=False)
+
 
 def fill_textbox(choice):
     return gr.Textbox.update(value=choice)
 
-<<<<<<< HEAD
+
 # Interface definition
-=======
-
->>>>>>> ab84c86a
 def create_interface():
     with gr.Blocks(title="CLIP Auth Image Search") as demo:
         gr.Markdown("# 🖼️ CLIP Image Search & Classification with 🔐 Authentication")
 
-        login_username = gr.Textbox(label="Username")
-        login_password = gr.Textbox(label="Password", type="password")
-        login_btn = gr.Button("Login")
-        register_btn = gr.Button("Register")
+        # --- Login/Register ---
+        with gr.Row():
+            login_username = gr.Textbox(label="Username")
+            login_password = gr.Textbox(label="Password", type="password")
+        with gr.Row():
+            login_btn = gr.Button("Login")
+            register_btn = gr.Button("Register")
         login_msg = gr.Textbox(label="Status", interactive=False)
 
-        # States
+        # State
         user_id_state = gr.State()
         username_state = gr.State()
-        password_state = gr.State()
-
+
+        # --- Main Functional UI (Initially Hidden) ---
         with gr.Row(visible=False) as search_section:
             with gr.Tab("Search"):
                 with gr.Row():
@@ -183,7 +147,8 @@
                         top_k_input = gr.Number(value=4, label="Top K")
                         search_btn = gr.Button("Search")
                     with gr.Column():
-                        results_gallery = gr.Gallery(label="Search Results", columns=[2], object_fit="contain", allow_preview=True)
+                        results_gallery = gr.Gallery(label="Search Results", columns=[2], object_fit="contain",
+                                                     allow_preview=True)
 
                 text_input.focus(fn=suggest_queries, inputs=[], outputs=[dropdown])
                 dropdown.change(fn=fill_textbox, inputs=[dropdown], outputs=[text_input])
@@ -196,31 +161,25 @@
                 )
 
                 with gr.Tab("Recent Activity"):
-<<<<<<< HEAD
                     with gr.Row():
                         queries_btn = gr.Button("🔍 Show Recent Queries")
                         classifications_btn = gr.Button("📊 Show Recent Classifications")
-                        top_queries_btn = gr.Button("🔥 Show Most Popular Queries")
                     with gr.Row():
                         recent_queries_output = gr.Textbox(label="Recent Queries", lines=8, interactive=False)
-                        recent_classifications_output = gr.Textbox(label="Recent Classifications", lines=8, interactive=False)
-                        top_queries_output = gr.Textbox(label="Top Queries", lines=4, interactive=False)
+                        recent_classifications_output = gr.Textbox(label="Recent Classifications", lines=8,
+                                                                   interactive=False)
 
                     queries_btn.click(
                         fn=load_recent_queries,
                         inputs=[user_id_state, username_state],
                         outputs=[recent_queries_output]
                     )
+
                     classifications_btn.click(
                         fn=load_recent_classifications,
                         inputs=[user_id_state, username_state],
                         outputs=[recent_classifications_output]
                     )
-                    top_queries_btn.click(
-                        fn=load_top_queries,
-                        inputs=[],
-                        outputs=[top_queries_output]
-                    )
 
         with gr.Row(visible=False) as classify_section:
             with gr.Tab("Classification"):
@@ -230,21 +189,7 @@
                         classify_btn = gr.Button("Classify")
                     with gr.Column():
                         classify_output_text = gr.Textbox(label="Top Class Probabilities", lines=6, interactive=False)
-=======
-                    queries_btn = gr.Button("🔍 Show Recent Queries")
-                    classifications_btn = gr.Button("📊 Show Recent Classifications")
-                    recent_queries_output = gr.Textbox(label="Recent Queries", lines=8, interactive=False)
-                    recent_classifications_output = gr.Textbox(label="Recent Classifications", lines=8, interactive=False)
-
-                    queries_btn.click(fn=load_recent_queries, inputs=[user_id_state, username_state], outputs=[recent_queries_output])
-                    classifications_btn.click(fn=load_recent_classifications, inputs=[user_id_state, username_state], outputs=[recent_classifications_output])
-
-        with gr.Row(visible=False) as classify_section:
-            with gr.Tab("Classification"):
-                classify_input = gr.Image(label="Upload Image", type="pil")
-                classify_btn = gr.Button("Classify")
-                classify_output_text = gr.Textbox(label="Top Class Probabilities", lines=6, interactive=False)
->>>>>>> ab84c86a
+
 
                 classify_btn.click(
                     fn=classify_image,
@@ -252,42 +197,13 @@
                     outputs=[classify_output_text]
                 )
 
-        with gr.Row(visible=False) as admin_section:
-            with gr.Tab("Admin Upload"):
-                admin_image = gr.Image(label="Upload Image", type="pil")
-                upload_btn = gr.Button("Add to Index")
-                upload_status = gr.Textbox(label="Upload Result", interactive=False)
-
-                def upload_to_backend(image, user_id, username, password):
-                    if image is None:
-                        raise gr.Error("Please upload an image.")
-                    if user_id is None:
-                        raise gr.Error("Please log in.")
-                    _, role = db.authenticate_user(username, password)
-                    if role != "admin":
-                        raise gr.Error("🔐 Admin privileges required.")
-                    backend.add_image_to_index(image)
-                    return "✅ Image added to index and saved."
-
-                upload_btn.click(
-                    fn=upload_to_backend,
-                    inputs=[admin_image, user_id_state, username_state, password_state],
-                    outputs=[upload_status]
-                )
-
+        # Login & Register Button Logic
         login_btn.click(
             fn=login_user,
             inputs=[login_username, login_password],
-            outputs=[
-                search_section,
-                classify_section,
-                admin_section,
-                login_msg,
-                user_id_state,
-                username_state,
-                password_state
-            ]
+            outputs=[search_section, classify_section, login_msg, user_id_state, username_state]
         )
+
         register_btn.click(
             fn=register_user,
             inputs=[login_username, login_password],
@@ -296,11 +212,8 @@
 
     return demo
 
-<<<<<<< HEAD
+
 # Run app
-=======
-
->>>>>>> ab84c86a
 if __name__ == "__main__":
     demo = create_interface()
     demo.launch(show_api=False)